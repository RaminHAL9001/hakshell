--- conflicted
+++ resolved
@@ -100,17 +100,8 @@
     copyCurrentLine, replaceCurrentLine,
     pushLine, popLine,
     readLineIndex, writeLineIndex,
-<<<<<<< HEAD
-    forLinesM, forLinesInRangeM, forLinesInBufferM,
-    -- * Text Views
-    TextView, textView, textViewOnLines, textViewAppend,
-    newTextBufferFromView, textViewCharCount, textViewVector,
-    FoldTextView, foldTextView,
-    -- * Cursor Positions
-=======
     forLines, forLinesInRange, forLinesInBuffer,
     -- ** Cursor Positions
->>>>>>> 1b3ccd16
     Relative, Absolute, LineIndex, CharIndex, TextLocation(..),
     RelativeToAbsoluteCursor, -- <- does not export members
     relativeToAbsolute,
@@ -278,14 +269,7 @@
 instance Monad m => MonadCont (FoldMapLines r fold tags m) where
   callCC f = FoldMapLines $ callCC $ unwrapFoldMapLines . f . (FoldMapLines .)
 
-<<<<<<< HEAD
-instance MonadTrans (FoldMapLines r fold tags) where
-  lift = FoldMapLines . lift . lift . lift . lift
-
--- | When evaluating 'forLinesInRangeM', a 'FoldMapLines' function is evaluated. The 'FoldMapLines'
-=======
 -- | When evaluating 'forLinesInRange', a 'FoldMapLines' function is evaluated. The 'FoldMapLines'
->>>>>>> 1b3ccd16
 -- function type instantiates the 'Control.Monad.Cont.Class.MonadCont' type class, and the
 -- 'Control.Monad.Class.callCC' function is evaluated before running the fold map operation,
 -- producing a halting function. The halting function is of this data type.
@@ -1315,17 +1299,6 @@
 -- Not for export: this code shared by 'forLinesInRange' and 'forLines' but requires knowledge of
 -- the 'TextBuffer' internals in order to use, so is not something end users should need to know
 -- about.
-<<<<<<< HEAD
-forLinesLoopM
-  :: Monad m
-  => fold
-  -> (FoldMapLinesHalt void fold tags m fold ->
-      TextLine tags -> FoldMapLines fold fold tags m [TextLine tags])
-  -> Int
-  -> (EditText tags m (TextLine tags), TextLine tags -> FoldMapLines fold fold tags m ())
-  -> EditText tags m fold
-forLinesLoopM fold f count (pop, push) = execFoldMapLines (callCC $ loop count) fold where
-=======
 forLinesLoop
   :: fold
   -> (FoldMapLinesHalt void fold tags fold ->
@@ -1334,7 +1307,6 @@
   -> (EditText tags (TextLine tags), TextLine tags -> FoldMapLines fold fold tags ())
   -> EditText tags fold
 forLinesLoop fold f count (pop, push) = execFoldMapLines (callCC $ loop count) fold where
->>>>>>> 1b3ccd16
   loop count halt = if count <= 0 then get else
     liftEditText pop >>= f halt >>= mapM_ push >> loop (count - 1) halt
 
@@ -1355,16 +1327,6 @@
 -- Remember that the 'FoldMapLines' function type instantiates 'Control.Monad.Cont.State.MonadCont',
 -- which means the 'FoldMapLines' function you pass to this function can elect to halt the fold map
 -- operation by evaluating the stop function passed to it.
-<<<<<<< HEAD
-forLinesInRangeM
-  :: MonadIO m
-  => Absolute LineIndex -> Absolute LineIndex
-  -> fold
-  -> (FoldMapLinesHalt void fold tags m fold ->
-      TextLine tags -> FoldMapLines fold fold tags m [TextLine tags])
-  -> EditText tags m fold
-forLinesInRangeM (Absolute (LineIndex from)) (Absolute (LineIndex to)) fold f = do
-=======
 forLinesInRange
   :: Absolute LineIndex -> Absolute LineIndex
   -> fold
@@ -1372,7 +1334,6 @@
       TextLine tags -> FoldMapLines fold fold tags [TextLine tags])
   -> EditText tags fold
 forLinesInRange (Absolute (LineIndex from)) (Absolute (LineIndex to)) fold f = do
->>>>>>> 1b3ccd16
   endInsertMode Before
   above <- use linesAboveCursor
   below <- use linesBelowCursor
@@ -1387,37 +1348,17 @@
 
 -- | Conveniently calls 'forLinesInRange' with the first two parameters as @('Absolute' 1)@ and
 -- @('Absolute' 'maxBound')@.
-<<<<<<< HEAD
-forLinesInBufferM
-  :: MonadIO m
-  => fold
-  -> (FoldMapLinesHalt void fold tags m fold ->
-      TextLine tags -> FoldMapLines fold fold tags m [TextLine tags])
-  -> EditText tags m fold
-forLinesInBufferM = forLinesInRangeM (Absolute 1) (Absolute maxBound)
-=======
 forLinesInBuffer
   :: fold
   -> (FoldMapLinesHalt void fold tags fold ->
       TextLine tags -> FoldMapLines fold fold tags [TextLine tags])
   -> EditText tags fold
 forLinesInBuffer = forLinesInRange (Absolute 1) (Absolute maxBound)
->>>>>>> 1b3ccd16
 
 -- | Like 'forLinesInRange', but this function takes a 'RelativeToCursor' value, iteration begins
 -- at the 'bufferCurrentLine', and if the 'RelativeToCursor' value is 'After' then iteration goes
 -- forward to the end of the buffer, whereas if the 'RelativeToCursor' value is 'Before' then
 -- iteration goes backward to the start of the buffer.
-<<<<<<< HEAD
-forLinesM
-  :: MonadIO m
-  => RelativeToCursor
-  -> fold
-  -> (FoldMapLinesHalt void fold tags m fold ->
-      TextLine tags -> FoldMapLines fold fold tags m [TextLine tags])
-  -> EditText tags m fold
-forLinesM rel fold f = do
-=======
 forLines
   :: RelativeToCursor
   -> fold
@@ -1425,7 +1366,6 @@
       TextLine tags -> FoldMapLines fold fold tags [TextLine tags])
   -> EditText tags fold
 forLines rel fold f = do
->>>>>>> 1b3ccd16
   above <- use linesAboveCursor
   below <- use linesBelowCursor
   uncurry (forLinesLoop fold f) $ case rel of
